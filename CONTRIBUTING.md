# Contributing Guide

SerenadeFlow is an ETL Pipeline Implementation powered by WASM. We welcome contributions via GitHub pull requests. This document outlines the process to help get your contribution accepted.

## Project Overview

SerenadeFlow extracts, transforms, and loads data from local or remote data sources. The project is hosted at [https://github.com/bellanov/serenade-flow](https://github.com/bellanov/serenade-flow).

## Requirements

The project is configured to operate in Python >= 3.8 environments.

## Issue Workflow

Before any development is undertaken, there should be a **GitHub Issue** created to properly *track* and *isolate* the changes. A branch is then created from the issue and it is to that branch that work will be submitted.

## Development Workflow

1. Fork the repository on GitHub.

2. Clone your fork locally:

   ```sh
   git clone https://github.com/YOUR_USERNAME/serenade-flow.git
   cd serenade-flow
   ```

3. Create a virtual environment and install dependencies:

   ```sh
   python3 -m venv .venv
   source .venv/bin/activate
   pip install -r requirements.txt
   ```

4. Create a branch for your feature:

   ```sh
   git checkout -b feature-name
   ```

5. Make your changes and commit them:

   ```sh
   git commit -am 'Add some feature'
   ```

<<<<<<< HEAD
6. Push to your fork:
=======
   # Install the Python package locally, from testpypi.
   scripts/install.sh "<VERSION>"
>>>>>>> 7ff22c15

   ```sh
   git push origin feature-name
   ```

7. Submit a pull request through the GitHub website.

## Building and Testing

Use the provided scripts in the `scripts/` directory for building, testing, and linting:

sh

Build a Python package distribution
scripts/build.sh

Install the Python package locally, from testpypi
scripts/install.sh

Publish a distribution to PyPi (testpypi)
scripts/release.sh

Execute Unit Tests
scripts/test.sh
Execute Code Samples
scripts/examples.sh

Lint Code Base
scripts/lint.sh

## Coding Standards

- Follow PEP 8 style guide for Python code.
- Use 4 spaces for indentation.
- Write clear, descriptive commit messages.
- Include comments in your code where necessary.
- Write unit tests for new features or bug fixes.

## Pull Request Process

1. Ensure any install or build dependencies are removed before the end of the layer when doing a build.
2. Update the README.md with details of changes to the interface, including new environment variables, exposed ports, useful file locations, and container parameters.
3. Increase the version numbers in any examples files and the README.md to the new version that this Pull Request would represent.
4. Your Pull Request will be reviewed by the maintainers. Make any requested changes.
5. Once approved, your Pull Request will be merged into the main branch.

## Reporting Issues

Use the [GitHub issue tracker](https://github.com/bellanov/serenade-flow/issues) to report bugs or suggest enhancements. Please provide a clear description and steps to reproduce for bugs.

## License

By contributing to SerenadeFlow, you agree that your contributions will be licensed under the MIT License that covers the project.<|MERGE_RESOLUTION|>--- conflicted
+++ resolved
@@ -1,14 +1,11 @@
 # Contributing Guide
 
-SerenadeFlow is an ETL Pipeline Implementation powered by WASM. We welcome contributions via GitHub pull requests. This document outlines the process to help get your contribution accepted.
-
-## Project Overview
-
-SerenadeFlow extracts, transforms, and loads data from local or remote data sources. The project is hosted at [https://github.com/bellanov/serenade-flow](https://github.com/bellanov/serenade-flow).
+Andy projects accept contributions via GitHub pull requests. This document outlines the process
+to help get your contribution accepted.
 
 ## Requirements
 
-The project is configured to operate in Python >= 3.8 environments.
+The project is configured to operate in _Python >= 3.8_ enviornments.
 
 ## Issue Workflow
 
@@ -16,91 +13,56 @@
 
 ## Development Workflow
 
-1. Fork the repository on GitHub.
+First, a local project environment needs to be created, then the project's modules will be installed into locally into a virtual environment.
 
-2. Clone your fork locally:
+1. Clone the repository.
 
    ```sh
-   git clone https://github.com/YOUR_USERNAME/serenade-flow.git
+   git clone https://github.com/bellanov/serenade-flow.git
    cd serenade-flow
    ```
 
-3. Create a virtual environment and install dependencies:
+2. Create a virtual environment.
 
    ```sh
+   # Create Virtual Environment
    python3 -m venv .venv
+
+   # Activate Virtual Environment
    source .venv/bin/activate
-   pip install -r requirements.txt
+
+   # Install Dependencies
+   pip install -r requirements.txt 
+
+   # Deactivate Virtual Environment
+   deactivate
    ```
 
-4. Create a branch for your feature:
+3. Make your changes and **build** the application.
 
    ```sh
-   git checkout -b feature-name
+   # Build a Python package distribution
+   scripts/build.sh
+
+   # Install the Python package locally, from testpypi.
+   scripts/install.sh "<VERSION>"
+
+   # Publish a distribution to PyPi (testpypi)
+   scripts/release.sh
+
+   # Execute Unit Tests
+   scripts/test.sh
+
+   # Execute Code Samples
+   scripts/examples.sh
+
+   # Lint Code Base
+   scripts/lint.sh
    ```
 
-5. Make your changes and commit them:
+4. Tag and version code changes. This will trigger a build in **Google Cloud Platform (GCP)** that will be associated with the pull request.
 
    ```sh
-   git commit -am 'Add some feature'
-   ```
-
-<<<<<<< HEAD
-6. Push to your fork:
-=======
-   # Install the Python package locally, from testpypi.
-   scripts/install.sh "<VERSION>"
->>>>>>> 7ff22c15
-
-   ```sh
-   git push origin feature-name
-   ```
-
-7. Submit a pull request through the GitHub website.
-
-## Building and Testing
-
-Use the provided scripts in the `scripts/` directory for building, testing, and linting:
-
-sh
-
-Build a Python package distribution
-scripts/build.sh
-
-Install the Python package locally, from testpypi
-scripts/install.sh
-
-Publish a distribution to PyPi (testpypi)
-scripts/release.sh
-
-Execute Unit Tests
-scripts/test.sh
-Execute Code Samples
-scripts/examples.sh
-
-Lint Code Base
-scripts/lint.sh
-
-## Coding Standards
-
-- Follow PEP 8 style guide for Python code.
-- Use 4 spaces for indentation.
-- Write clear, descriptive commit messages.
-- Include comments in your code where necessary.
-- Write unit tests for new features or bug fixes.
-
-## Pull Request Process
-
-1. Ensure any install or build dependencies are removed before the end of the layer when doing a build.
-2. Update the README.md with details of changes to the interface, including new environment variables, exposed ports, useful file locations, and container parameters.
-3. Increase the version numbers in any examples files and the README.md to the new version that this Pull Request would represent.
-4. Your Pull Request will be reviewed by the maintainers. Make any requested changes.
-5. Once approved, your Pull Request will be merged into the main branch.
-
-## Reporting Issues
-
-Use the [GitHub issue tracker](https://github.com/bellanov/serenade-flow/issues) to report bugs or suggest enhancements. Please provide a clear description and steps to reproduce for bugs.
-
-## License
-
-By contributing to SerenadeFlow, you agree that your contributions will be licensed under the MIT License that covers the project.+   git tag -a "1.2.3" -m "Version 1.2.3"
+   git push --follow-tags
+   ```